--- conflicted
+++ resolved
@@ -99,7 +99,7 @@
         }
     }
 
-<<<<<<< HEAD
+
     /// Creates a `SyntaxNode` corosponding to a raw string used as an element
     /// in elisp.
     pub fn create_raw_at(content: &'a str, interval: Interval) -> SyntaxNode<'a> {
@@ -113,14 +113,12 @@
             afiliated: None,
         }
     }
-=======
+
     /// Appends a child to the node, setting the child's parent correctly.
     pub fn append_child(self: &Handle<'a>, child: Handle<'a>) {
         *child.parent.borrow_mut() = Some(Rc::downgrade(&self));
         self.children.borrow_mut().push(child);
     }
-    
->>>>>>> 3777b2bd
 }
 
 /// Complete list of syntax entities
@@ -135,13 +133,6 @@
 
     /// Greater element
     CenterBlock,
-
-
-
-
-
-
-
 
     /// Element
     Clock(Box<ClockData<'a>>),
